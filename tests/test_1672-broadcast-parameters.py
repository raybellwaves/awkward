--- conflicted
+++ resolved
@@ -112,15 +112,8 @@
         parameters={"name": "that"},
     )
     that_2 = ak.contents.ByteMaskedArray(
-<<<<<<< HEAD
         ak.index.Index8(numpy.asarray([0, 1, 0, 1], dtype="int8")),
-        ak.contents.NumpyArray(
-            numpy.arange(4, dtype="complex"),
-        ),
-=======
-        ak.index.Index8(numpy.array([0, 1, 0, 1], dtype="int8")),
         ak.from_iter(["1", "2", "3", "4"], highlevel=False),
->>>>>>> b83d9dca
         valid_when=True,
         parameters={"name": "other"},
     )
